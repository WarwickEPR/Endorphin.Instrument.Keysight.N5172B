﻿namespace Endorphin.Instrument.Keysight

open Endorphin.Core
open System.Text

/// Common functions to set/query values of a VISA Keysight instrument.
/// Includes functions to access values such as numbers, frequencies etc.,
/// which are common to different subsystems.
[<RequireQualifiedAccess>]
module internal IO =
    /// Query a key with a specific value, and parse the response into the internal representation.
    let queryKeyByValueString parseFunc key (RfSource rfSource) value = async {
        let! response = sprintf "%s? %s" key value |> Visa.String.query rfSource
        return parseFunc response }

    /// Query an RfSource for the value of a particular key, and parse the response into
    /// the internal representation.
    let queryKeyString parseFunc key (RfSource rfSource) = async {
        let! response = sprintf "%s?" key |> Visa.String.query rfSource
        return parseFunc response }

    /// Query an RfSource for the value of a particular key, then try to parse the response
    /// into the internal representation.  If it fails, then return an error message.
    let tryQueryKeyString (tryParseFunc : string -> Choice<'T, string>) key rfSource = async {
        let! response = queryKeyString id key rfSource
        return tryParseFunc response }

    let queryKeyByValueBytes parseFunc key (RfSource rfSource) value = async {
        let! response = sprintf "%s? %s" key value |> Visa.Bytes.query rfSource
        return parseFunc response }

    let queryKeyBytes parseFunc key (RfSource rfSource) value = async {
        let! response = sprintf "%s?" key |> Visa.Bytes.query rfSource
        return parseFunc response }

    [<AutoOpen>]
    module Error =
        /// Parse an error message into an error code and the associated message.
        let internal parseError (str : string) =
            let parts = str.Split ([|','|], 2) // split only on the first comma
<<<<<<< HEAD
            if Array.length parts <> 2 then raise << UnexpectedReplyException <| sprintf "Unexpected error string: %s." str
            match String.tryParse<int> parts.[0] with
            | Some code -> { Code = code ; Message = parts.[1] }
            | None      -> raise << UnexpectedReplyException <| sprintf "Unexpected error code string: %s." parts.[0]
=======
            if Array.length parts <> 2 then raise << UnexpectedReply <| sprintf "Unexpected error string: %s." str
        
            match System.Int32.TryParse parts.[0] with
            | (true, code) -> { Code = code ; Message = parts.[1] }
            | _            -> raise << UnexpectedReply <| sprintf "Unexpected error code string: %s." parts.[0]
>>>>>>> e20fbcb5

        /// Format an error type nicely as a string.
        let private errorString error = sprintf "%d: %s" error.Code error.Message

        /// Given a key to specify which error, query the machine for the matching error
        /// and parse the result.
        let private queryError = queryKeyString parseError

        /// Key to find the next error in the machine's queue.
        /// Command reference p.182.
        let private nextErrorInQueueKey = ":SYSTEM:ERROR"
        /// Query the machine for the next error message in the error queue and parse the
        /// result.
        let private queryNextErrorInQueue = queryError nextErrorInQueueKey

        /// Loop through the error queue of the machine, creating a sequence of all the listed
        /// errors until the queue is empty.
        let queryErrorQueue rfSource = 
            let rec errorQueueLoop errorList = async {
                let! nextError = queryNextErrorInQueue rfSource
                if nextError.Code <> 0 then return! errorQueueLoop (nextError :: errorList)
                else return Seq.ofList <| List.rev errorList }
            errorQueueLoop List.empty

        /// Check if the machine's error queue has any messages in it.
        let checkErrorQueueIsEmpty errors =
            if Seq.length errors <> 0 then
                raise <| InstrumentErrorException (Seq.map errorString errors)
            else ()

    /// Create the string representation of a command, ready for writing to the instrument.
    let private createCommandString valueMap key value =
        sprintf "%s %s" key (valueMap value)

    /// Create an ASCII string representation of a command, ready for writing to the instrument.
    let private createCommandBytes valueMap (key : string) value =
        let bytesKey = Encoding.ASCII.GetBytes key
        Array.concat [ bytesKey ; " "B; (valueMap value) ]

    /// Concatenate a sequence of command strings into one writeable command.
    let private concatenateCommandStrings = String.concat ";"

    /// Concatenate a sequence of command byte arrays into one writeable command.
    let private concatenateCommandBytes commands =
        let length = Seq.length commands
        // start with length to include space for the semi-colons.
        let size = commands |> Seq.fold (fun count arr -> count + Array.length arr) length
        let arr = Array.create size 0uy
        let mutable index = 0
        let action command =
            let len = Array.length command
            arr.[index .. (index + len - 1)] <- command
            arr.[index + len] <- ';'B
            index <- index + len + 1
        Seq.iter action commands
        arr

    /// Generic function for writing any command to an RF source, then query the error queue.
    let private writeCommand writer (RfSource rfSource) command = async {
        command |> writer rfSource
        let! errors = queryErrorQueue (RfSource rfSource)
        do checkErrorQueueIsEmpty errors }

    /// Generic function to create a command, then write that value to the machine.
    let private setValue creater writer valueMap key rfSource value =
        creater valueMap key value
        |> writeCommand writer rfSource

    /// Generic function to write a whole sequence of commands, given a sequence each of valueMaps,
    /// keys and values.
    let private setValueSequence creater collecter writer commands rfSource =
        commands
        |> Seq.map (fun (map, key, value) -> creater map key value)
        |> collecter
        |> writeCommand writer rfSource

    /// Set a quantity on the machine to a certain value by covnerting an internal
    /// representation to a machine representation, using the given valueMap.
    let setValueString valueMap key rfSource value =
        setValue createCommandString Visa.String.write valueMap key rfSource value

    /// Set a quantity on the machine to a certain value by covnerting an internal
    /// representation to a machine representation, using the given valueMap.  This request
    /// is sent as an ASCII string, rather than a UTF-8 string - it's more difficult to create
    /// and manipulate these values, but there is no risk of errant data causing problems
    /// when encoded to UTF-8.
    let setValueBytes valueMap key rfSource value =
        setValue createCommandBytes Visa.Bytes.write valueMap key rfSource value

    /// Write a sequence of commands as one single command in string format.
    let setValueStringSequence commands rfSource =
        setValueSequence createCommandString concatenateCommandStrings Visa.String.write commands rfSource

    /// Write a sequence of commands as one single command in bytes format.
    let setValueBytesSequence commands rfSource =
        setValueSequence createCommandBytes concatenateCommandBytes Visa.Bytes.write commands rfSource

    /// Write a key without a value to the machine.  Useful for "delete all" style functions.
    let writeKey key rfSource = setValueString (fun _ -> "") key rfSource None
 
    /// Functions related to identifying the connected machine.
    module Identify =
        /// Attempt to parse a device ID string into an internal representation of a
        /// device ID.
        let private parseDeviceId (str : string) =
            let trimWhiteSpace (str : string) = str.TrimStart([|' '|]).TrimEnd([|' '|])
            let parts = str.Split [|','|]
            if Array.length parts <> 4 then
                raise << UnexpectedReplyException <| sprintf "Unexpected device ID string: %s." str
            else
                { Manufacturer = parts.[0] |> trimWhiteSpace
                  ModelNumber  = parts.[1] |> trimWhiteSpace
                  SerialNumber = parts.[2] |> trimWhiteSpace
                  Version      = parts.[3] |> trimWhiteSpace }

        /// Key needed to query the identity of any SCPI device.
        let private identityKey = "*IDN"
        /// Query the identity of the given device, and raise an exception if the returned
        /// identity string is not in the expected format.
        let queryIdentity = queryKeyString parseDeviceId identityKey

        /// Check that the model number of a machine is known by the program.
        let private checkModelNumber = function
            | "N5172B" -> N5172B
            | model    -> raise << UnexpectedReplyException <| sprintf "Unexpected RF source model number: %s." model

        /// Get the model number of the given RfSource, and raise an exception if this model
        /// is not known to the program.
        let identity rfSource = async {
            let! identity = queryIdentity rfSource
            return checkModelNumber (identity.ModelNumber) }

    /// Functions for connecting and disconnecting from instruments.
    [<AutoOpen>]
    module Connect =
        /// Open an instrument for communication at the given VISA address, with a specified
        /// timeout in milliseconds.
        let openInstrument visaAddress timeout = async {
            let visaInstrument = Visa.openInstrument visaAddress timeout None
            let rfSource = RfSource <| visaInstrument
            let! _ = Identify.identity rfSource
            let! _ = Error.queryErrorQueue rfSource // clear the error queue before doing anything
            return rfSource }

        /// Close a given RfSource.
        let closeInstrument (RfSource rfSource) = Visa.closeInstrument rfSource

    /// Set the quantity represented by the given key to have the integer value given.
    let setInt = setValueString (fun (i : int) -> i.ToString())
    /// Query the given key for a plain integer value.
    let queryInt = queryKeyString int

    /// Set the quantity represented by the given key to have the unsigned 32-bit integer value given.
    let setUint32 = setValueString (fun (i : uint32) -> i.ToString())
    /// Query the given key for a plain uint32 value.
    let queryUint32 = queryKeyString uint32

    /// Set the quantity represented by the given key to have the unsigned 8-bit integer value given.
    let setUint8 = setValueString (fun (i : uint8) -> i.ToString())
    /// Query the given key for a plain uint8 value.
    let queryUint8 = queryKeyString uint8

    /// Set the quantity represented by the given key to have the unsigned byte value given.
    let setByte = setValueString (fun (i : byte) -> i.ToString())
    /// Query the given key for a plain byte value.
    let queryByte = queryKeyString byte

    /// Set the quantity represented by the given key to have the unsigned 16-bit integer value given.
    let setUint16 = setValueString (fun (i : uint16) -> i.ToString())
    /// Query the given key for a plain uint16 value.
    let queryUint16 = queryKeyString uint16

    /// Set the frequency represented by the given key to have the given value.
    let setFrequency = setValueString frequencyString
    /// Query the given key for a frequency value.
    let queryFrequency = queryKeyString parseFrequencyInHz

    /// Set a sequence of frequency values at the given key.
    let setFrequencySeq key = setValueString (String.csvSeqString frequencyString) key
    /// Query a sequence of frequencies, returning the values in Hz.
    let queryFrequencySeq = queryKeyString (String.parseCsvSeq parseFrequencyInHz)

    /// Set the amplitude of the given key to have the given value.
    let setAmplitude = setValueString amplitudeString
    // TODO: Handle other units?
    /// Query the amplitude at the given key.  Currently only supports returning the value as
    /// dBm, rather than as a ratio.
    let queryAmplitude key (RfSource rfSource) = async {
        // Leaves units in original state
        let! powerUnit = ":UNIT:POW?" |> Visa.String.query rfSource
        let! response = sprintf ":UNIT:POW DBM; %s?; :UNIT:POW %s" key powerUnit |> Visa.String.query rfSource
        return parseAmplitudeInDbm response }

    /// Set a sequence of amplitude values.
    let setAmplitudeSeq key = setValueString (String.csvSeqString amplitudeString) key 
    /// Query a sequence of amplitudes, returning the values in dBm.
    let queryAmplitudeSeq key (RfSource rfSource) = async {
        let! powerUnit = ":UNIT:POW?" |> Visa.String.query rfSource
        let! response = sprintf "UNIT:POW DBM; %s?; :UNIT:POW %s" key powerUnit |> Visa.String.query rfSource
        return String.parseCsvSeq parseAmplitudeInDbm <| response }

    /// Set the duration of the given key to have the given value in seconds.
    let setDuration = setValueString durationString 
    /// Query the given key for a duration in seconds.
    let queryDuration = queryKeyString parseDurationInSec

    /// Set a sequence of durations to have the given values.
    let setDurationSeq key = setValueString (String.csvSeqString durationString) key
    /// Query a sequence of durations, returning the values in seconds.
    let queryDurationSeq = queryKeyString (String.parseCsvSeq parseDurationInSec)

    /// Set the phase of the given key.
    let setPhase = setValueString phaseString
    /// Query the given key for a phase in radians.
    let queryPhase = queryKeyString parsePhaseInRad

    /// Set the given key to the given on/off state.
    let setOnOffState = setValueString onOffStateString
    /// Query the given key for an on/off state.
    let queryOnOffState = queryKeyString parseOnOffState

    /// Set the given key to have the given automatic/manual state.
    let setAutoManualState = setValueString autoManualStateString
    /// Query the given key for an automatic/manual state.
    let queryAutoManualState = queryKeyString parseAutoManualState

    /// Set the given key to have the given direction.
    let setDirection = setValueString directionString
    /// Query the given key for a direction.
    let queryDirection = queryKeyString parseDirection

    /// Set the given key to have the given percentage.
    let setPercentage = setValueString percentageString
    /// Query the given key for a percentage value.
    let queryPercentage = queryKeyString parsePercentage

    /// Set the given key to have the given decibel ratio.
    let setDecibelRatio = setValueString decibelRatioString
    /// Query the given key for a decibel ratio.
    let queryDecibelRatio = queryKeyString parseDecibelRatio
    
    /// Set the given key to have the given polarity.
    let setPolarity = setValueString polarityString
    /// Query the given key for a polarity.
    let queryPolarity = queryKeyString parsePolarity

    /// Write the given key with the given filename as an argument.
    let setFile key instrument (folder, id) = setValueString (fileNameString folder) key instrument id
    /// Query a specific key for a filename, taking the result as a byte array.
    let queryFileBytes parseFunc key instrument (folder, id) =
        queryKeyByValueBytes parseFunc key instrument (fileNameString folder id)

    /// Write the given key with a sequence of filenames as arguments.
    let setFileSequence key instrument sequence =
        let makeFileName (folder, id) = fileNameString folder id
        setValueString (String.csvSeqString makeFileName) key instrument sequence

    /// Write the given key with the given low/high state.
    let setLowHighState = setValueString lowHighStateString
    /// Query the given key for a low/high state.
    let queryLowHighState = queryKeyString parseLowHighState<|MERGE_RESOLUTION|>--- conflicted
+++ resolved
@@ -38,18 +38,10 @@
         /// Parse an error message into an error code and the associated message.
         let internal parseError (str : string) =
             let parts = str.Split ([|','|], 2) // split only on the first comma
-<<<<<<< HEAD
             if Array.length parts <> 2 then raise << UnexpectedReplyException <| sprintf "Unexpected error string: %s." str
             match String.tryParse<int> parts.[0] with
             | Some code -> { Code = code ; Message = parts.[1] }
             | None      -> raise << UnexpectedReplyException <| sprintf "Unexpected error code string: %s." parts.[0]
-=======
-            if Array.length parts <> 2 then raise << UnexpectedReply <| sprintf "Unexpected error string: %s." str
-        
-            match System.Int32.TryParse parts.[0] with
-            | (true, code) -> { Code = code ; Message = parts.[1] }
-            | _            -> raise << UnexpectedReply <| sprintf "Unexpected error code string: %s." parts.[0]
->>>>>>> e20fbcb5
 
         /// Format an error type nicely as a string.
         let private errorString error = sprintf "%d: %s" error.Code error.Message
